--- conflicted
+++ resolved
@@ -5,36 +5,26 @@
 🔝 Offering a modern infrastructure that can be easily extended when GPT-4's Multimodal and Plugin features become available. 
 🚀 Enjoy your stay!
 
-<<<<<<< HEAD
-
-<p align="center">
-  <img src="https://user-images.githubusercontent.com/121936784/236275771-cabf63c8-eaef-47a5-8738-51e9a89a43d9.gif"/>
-</p>
-=======
 ## **Demo**
 ---
 + ### Overall UI
     Note that the API keys doesn't play any role at this moment. OpenAI key in `.env` file will be used for all the requests. I just added this feature for who wants to use this project as a template for build production-ready chat app.
-> ![title](app\contents\ui_demo.png)
+> ![Overall UI](app/contents/ui_demo.png)
 ---
 + ### Switching Chatrooms And Load Chat Histories
     All chat histories will be stored on Redis cache. You can load chat histories by clicking the chatroom name on the left side.
-> ![title](app\contents\demo.gif)
+> ![Switching Chat](app/contents/demo.gif)
 ---
 + ### Switching Model Between Vicuna(LLaMA) And ChatGPT
     OpenAI's `gpt-3.5-turbo` model will be used as default. You can switch between `LlamaCpp` and `ChatGPT` by entering command `/model <model>` on the chat input. You must download `.bin` file to any folder and define the path in `LLMModels` class in `app\models\gpt_llms.py`
-> ![title](app\contents\conversation_demo.png)
+> ![Switching Model](app/contents/conversation_demo.png)
 ---
->>>>>>> ad64e784
 
 ## Key Features
 - **FastAPI** - High-performance `web framework` for building APIs with Python.
 - **Flutter** - `Webapp` frontend with beautiful UI and rich set of customizable widgets.
 - **ChatGPT** - Seamless integration with the `OpenAI API` for text generation and message management.
-<<<<<<< HEAD
-=======
 - **LLAMA** - Suporting LocalLLM, `LlamaCpp`, with multiprocessing. 
->>>>>>> ad64e784
 - **WebSocket Connection** - `Real-time`, two-way communication with the ChatGPT model, with Flutter frontend webapp.
 - **Vectorstore** - Using `Redis` and `Langchain`, store and retrieve vector embeddings for similarity search. It will help ChatGPT to generate more relevant responses.
 - **Concurrency** - Asynchronous programming with `async`/`await` syntax for concurrency and parallelism.
@@ -90,78 +80,6 @@
 🤝 This means that you can write code that can handle multiple tasks at the same time without blocking each other, especially when dealing with I/O bound operations, such as network requests, database queries, file operations, etc.
 
 
-<<<<<<< HEAD
-
-# Why Flutter?
-
-📱 `Flutter` is an open-source UI toolkit developed by Google for building native user interfaces for mobile, web, and desktop platforms from a single codebase. 
-👨‍💻 It uses `Dart`, a modern object-oriented programming language, and provides a rich set of customizable widgets that can adapt to any design.
-
-
-# ChatGPT WebSocket Connection
-
-You can access `ChatGPT` through `WebSocket` connection using two modules: `app/routers/websocket` and `app/utils/chatgpt/chatgpt_stream_manager`. These modules facilitate the communication between the `Flutter` client and the ChatGPT model through a WebSocket. With the WebSocket, you can establish a real-time, two-way communication channel to interact with the ChatGPT model.
-
-## websocket.py
-
-`websocket.py` is responsible for setting up a WebSocket connection and handling user authentication. It defines the WebSocket route `/chatgpt/{api_key}` that accepts a WebSocket and an API key as parameters.
-
-When a client connects to the WebSocket, it first checks the API key to authenticate the user. If the API key is valid, the `begin_chat()` function is called from the `chatgpt_stream_manager.py` module to start the ChatGPT conversation.
-
-In case of an unregistered API key or an unexpected error, an appropriate message is sent to the client and the connection is closed.
-
-```python
-@router.websocket("/chatgpt/{api_key}")
-async def ws_chatgpt(websocket: WebSocket, api_key: str):
-    ...
-```
-
-## chatgpt_stream_manager.py
-
-`chatgpt_stream_manager.py` is responsible for managing the ChatGPT conversation and handling user messages. It defines the `begin_chat()` function, which takes a WebSocket, a user ID, and an OpenAI API key as parameters.
-
-The function first initializes the user's GPT context from the cache manager. Then, it sends the initial message history to the client through the WebSocket.
-
-The conversation continues in a loop until the connection is closed. During the conversation, the user's messages are processed and GPT's responses are generated accordingly.
-
-```python
-async def begin_chat(
-    websocket: WebSocket,
-    user_id: str,
-    openai_api_key: str,
-) -> None:
-    ...
-```
-
-### Handling User Messages and Commands
-
-User messages are processed using the `HandleMessage` class. If the message starts with `/`, it is treated as a command and the appropriate command response is generated. Otherwise, the user's message is processed and sent to the GPT model for generating a response.
-
-```python
-if msg.startswith("/"):
-    ...
-else:
-    await HandleMessage.user(...)
-await HandleMessage.gpt(...)
-```
-
-### Sending Messages to WebSocket
-
-The `SendToWebsocket` class is used for sending messages and streams to the WebSocket. It has two methods: `message()` and `stream()`. The `message()` method sends a complete message to the WebSocket, while the `stream()` method sends a stream to the WebSocket.
-
-```python
-class SendToWebsocket:
-    @staticmethod
-    async def message(...):
-        ...
-
-    @staticmethod
-    async def stream(...):
-        ...
-```
-
-### Handling GPT Responses
-=======
 # Why Flutter?
 
 📱 `Flutter` is an open-source UI toolkit developed by Google for building native user interfaces for mobile, web, and desktop platforms from a single codebase. 
@@ -311,103 +229,8 @@
 - `CommandResponse`: This class is used to set a decorator on the command method to specify the next action. It helps to define various response types, such as sending a message and stopping, sending a message and continuing, handling user input, handling GPT responses, and more.
 - `command_handler`: This function is responsible for performing a command callback method based on the text entered by the user.
 - `arguments_provider`: This function automatically supplies the arguments required by the command method based on the annotation type of the command method.
->>>>>>> ad64e784
-
-The `HandleMessage` class also handles GPT responses. The `gpt()` method sends the GPT response to the WebSocket. If translation is enabled, the response is translated using the Google Translate API before sending it to the client.
-
-<<<<<<< HEAD
-```python
-class HandleMessage:
-    ...
-    @staticmethod
-    async def gpt(...):
-        ...
-```
-
-### Handling Custom Commands
-
-Commands are handled using the `get_command_response()` function. It takes the user's message and GPT context as parameters and executes the corresponding callback function depending on the command. 
-
-```python
-async def get_command_response(msg: str, user_gpt_context: UserGptContext) -> str | None:
-    ...
-```
-You can add new commands by simply adding callback in `ChatGptCommands` class from `app.utils.chatgpt.chatgpt_commands`. It can accessed by client by sending a message starting with `/`, such as `/YOUR_CALLBACK_NAME`.
-## Usage
-
-To start a ChatGPT conversation, connect to the WebSocket route `/ws/chatgpt/{api_key}` with a valid API key registered in the database. Note that this API key is not the same as OpenAI API key, but only available for your server to validate the user. Once connected, you can send messages and commands to interact with the ChatGPT model. The WebSocket will send back GPT's responses in real-time. This websocket connection is established via Flutter app, which can accessed with endpoint `/chatgpt`.
-
-# 🌟Vector Embedding
- Using Redis for storing vector embeddings of conversations 🗨️ can aid the ChatGPT model 🤖 in several ways, such as efficient and fast retrieval of conversation context 🕵️‍♀️, handling large amounts of data 📊, and providing more relevant responses through vector similarity search 🔎.
-
-Some fun examples of how this could work in practice:
-- Imagine a user is chatting with ChatGPT about their favorite TV show 📺 and mentions a specific character 👤. Using Redis, ChatGPT could retrieve previous conversations where that character was mentioned and use that information to provide more detailed insights or trivia about that character 🤔.
-- Another scenario could be a user discussing their travel plans ✈️ with ChatGPT. If they mention a particular city 🌆 or landmark 🏰, ChatGPT could use vector similarity search to retrieve previous conversations that discussed the same location and provide recommendations or tips based on that context 🧳. 
-- If a user mentions a particular cuisine 🍝 or dish 🍱, ChatGPT could retrieve previous conversations that discussed those topics and provide recommendations or suggestions based on that context 🍴.
-
-
-### 1. Embedding text using the `/embed` command
-
-When a user enters a command in the chat window like `/embed <text_to_embed>`, the `VectorStoreManager.create_documents` method is called. This method converts the input text into a vector using OpenAI's `text-embedding-ada-002` model and stores it in the Redis vectorstore.
-
-```python
-@staticmethod
-@CommandResponse.send_message_and_stop
-async def embed(text_to_embed: str, /) -> str:
-    """Embed the text and save its vectors in the redis vectorstore.\n
-    /embed <text_to_embed>"""
-    await VectorStoreManager.create_documents(
-        text=text_to_embed,
-    )
-    return "Embedding successful!"
-```
-
-### 2. Querying embedded data using the `/query` command
-
-When the user enters the `/query <query>` command, the `asimilarity_search` function is used to find up to three results with the highest vector similarity to the embedded data in the Redis vectorstore. These results are then stored in the context of the chatlist, which helps ChatGPT answer the query by referring to this data in the future.
-
-```python
-@staticmethod
-@CommandResponse.handle_gpt
-async def query(query: str, /, buffer: BufferedUserContext) -> None:
-    """Query from redis vectorstore\n
-    /query <query>"""
-    k: int = 3
-    found_document: list[Document] = (await VectorStoreManager.asimilarity_search(queries=[query], k=k))[0]
-    ...
-```
-
-### 3. Automatically embedding uploaded text files
-
-When running the `begin_chat` function, if a user uploads a file containing text (e.g., a PDF or TXT file), the text is automatically extracted from the file, and its vector embedding is saved to Redis.
-
-```python
-async def begin_chat(
-    websocket: WebSocket,
-    user_id: str,
-    openai_api_key: str,
-) -> None:
-   ...
-    while True:  # loop until connection is closed
-        try:
-            rcvd: dict = await websocket.receive_json()  # receive message from client
-            ...
-            if "filename" in rcvd:
-                text: str = await run_in_threadpool(
-                    read_bytes_to_text, await websocket.receive_bytes(), rcvd["filename"]
-                )
-                docs: list[str] = await VectorStoreManager.create_documents(text)
-                ...
-```
-
-### 4. `chatgpt_commands.py` functionality
-
-In the `chatgpt_commands.py` file, there are several important components:
-
-- `CommandResponse`: This class is used to set a decorator on the command method to specify the next action. It helps to define various response types, such as sending a message and stopping, sending a message and continuing, handling user input, handling GPT responses, and more.
-- `command_handler`: This function is responsible for performing a command callback method based on the text entered by the user.
-- `arguments_provider`: This function automatically supplies the arguments required by the command method based on the annotation type of the command method.
-=======
+
+
 # 📚 LLM Models
 
 This repository contains different GPT LLM models, defined in `gpt_llms.py`. There are two main models: `LlamaCppModel` and `OpenAIModel`, inheriting from the base class `LLMModel`. Both models are designed for text generation. The `LLMModels` enum is a collection of these LLMs.
@@ -449,7 +272,6 @@
 except Exception as exception:
     # Handle unexpected exceptions
 ```
->>>>>>> ad64e784
 
 # Behind the ChatGPT WebSocket Connection...
 
@@ -475,11 +297,7 @@
 The Message Manager (`MessageManager`) ensures that the number of tokens in message histories does not exceed the specified limit. It safely handles adding, removing, and setting message histories in the user's GPT context while maintaining token limits. The manager provides several methods to interact with message histories, such as:
 
 - `add_message_history_safely`: Adds a message history to the user's GPT context, ensuring that the token limit is not exceeded.
-<<<<<<< HEAD
-- `rpop_message_history_safely`: Removes and returns the message history from the right end of the list while updating the token count.
-=======
 - `pop_message_history_safely`: Removes and returns the message history from the right end of the list while updating the token count.
->>>>>>> ad64e784
 - `set_message_history_safely`: Sets a specific message history in the user's GPT context, updating the token count and ensuring that the token limit is not exceeded.
 
 ## Usage
@@ -510,83 +328,6 @@
 role = "user"  # can be "user", "gpt", or "system", or use enum such as GptRoles.USER, GptRoles.GPT, GptRoles.SYSTEM
 await MessageManager.add_message_history_safely(user_gpt_context, content, role)
 ```
-<<<<<<< HEAD
-
-# ChatGPT Text Generation Module
-
-This module provides the functionality needed to integrate the OpenAI API with the ChatGPT chatbot service. It handles the process of organizing message history, generating text from the OpenAI API, and managing the asynchronous streaming of generated text.
-
-## Overview
-
-The main components of the module are:
-
-1. `message_history_organizer`: Organizes message history for the OpenAI API.
-2. `generate_from_openai`: Generates text from the OpenAI API and streams the response.
-
-### message_history_organizer
-
-This function takes a `UserGptContext` object and a boolean `send_to_openai` as input. It organizes the message history for the OpenAI API by appending system, user, and GPT message histories. If the context is discontinued, it appends a continuation message to the last GPT message.
-
-```python
-def message_history_organizer(
-    user_gpt_context: UserGptContext, send_to_openai: bool = True
-) -> list[dict]:
-```
-
-### generate_from_openai
-
-This asynchronous generator function takes an `openai_api_key` and a `UserGptContext` object as input. It initializes an HTTP client with a timeout and continuously generates text from the OpenAI API. It also handles various exceptions that might occur during the generation process.
-
-```python
-async def generate_from_openai(
-    openai_api_key: str,  # api key for openai
-    user_gpt_context: UserGptContext,  # gpt context for user
-) -> AsyncGenerator:  # async generator for streaming
-```
-
-## Usage
-
-The module can be used for integrating the OpenAI API with your ChatGPT chatbot service as follows:
-
-1. Import the required components:
-
-```python
-from app.utils.chatgpt.chatgpt_generation import message_history_organizer, generate_from_openai
-```
-
-2. Organize the message history:
-
-```python
-message_histories = message_history_organizer(user_gpt_context)
-```
-
-3. Generate text from the OpenAI API:
-
-```python
-async for generated_text in generate_from_openai(openai_api_key, user_gpt_context):
-    # Process the generated text
-```
-
-4. Handle exceptions that may occur during text generation:
-
-```python
-try:
-    # Generate text from OpenAI API
-except GptLengthException:
-    # Handle token limit exceeded
-except GptContentFilterException:
-    # Handle content filter exception
-except GptConnectionException:
-    # Handle connection error
-except httpx.TimeoutException:
-    # Handle timeout exception
-except Exception as exception:
-    # Handle unexpected exceptions
-```
-
-With these components, you can effectively integrate the OpenAI API with your ChatGPT chatbot service and generate text from the API based on the user's message history.
-=======
->>>>>>> ad64e784
 
 
 # Middlewares
